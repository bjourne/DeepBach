#!/usr/bin/env python
# -*- coding: utf-8 -*-
"""
Created on 7 mars 2016

@author: Gaetan Hadjeres
"""
import pickle

from music21.analysis.floatingKey import FloatingKeyException
from tqdm import tqdm

import numpy as np
from music21 import corpus, converter, stream, note, duration, analysis, interval

NUM_VOICES = 2

SUBDIVISION = 4  # quarter note subdivision
BEAT_SIZE = 4

BITS_FERMATA = 2  # number of bits needed to encode fermata
RANGE_FERMATA = 3  # 3 beats before fermatas
SPACING_FERMATAS = 12  # in beats
FERMATAS_LENGTH = 2  # in beats

P_INDEX = 0  # pitch index in representation
A_INDEX = 1  # articulation index in representation
F_INDEX = 2  # fermata index in representation

OCTAVE = 12

BACH_DATASET = 'datasets/raw_dataset/bach_dataset_sop_bass.pickle'

voice_ids_default = list(range(NUM_VOICES))  # soprano, alto, tenor, bass

SLUR_SYMBOL = '__'
START_SYMBOL = 'START'
END_SYMBOL = 'END'


def standard_name(note_or_rest):
    if isinstance(note_or_rest, note.Note):
        return note_or_rest.nameWithOctave
    if isinstance(note_or_rest, note.Rest):
        return note_or_rest.name
    if isinstance(note_or_rest, str):
        return note_or_rest


def standard_note(note_or_rest_string):
    if note_or_rest_string == 'rest':
        return note.Rest()
    # treat other additional symbols as rests
    if note_or_rest_string == START_SYMBOL or note_or_rest_string == END_SYMBOL:
        return note.Rest()
    if note_or_rest_string == SLUR_SYMBOL:
        print('Warning: SLUR_SYMBOL used in standard_note')
        return note.Rest()
    else:
        return note.Note(note_or_rest_string)


def filter_file_list(file_list, num_voices=4):
    """
    Only retain num_voices voices chorales
    """
    l = []
    for k, file_name in enumerate(file_list):
        c = converter.parse(file_name)
        # print(k, file_name)
        if len(c.parts) == num_voices:
            l.append(file_name)
    return l


def compute_min_max_pitches(file_list, voices=[0]):
    """
    Removes wrong chorales
    :param file_list:
    :type voices: list containing voices ids
    :returns: two lists min_p, max_p containing min and max pitches for each voice
    """
    min_p, max_p = [128] * len(voices), [0] * len(voices)
    to_remove = []
    for file_name in file_list:
        choral = converter.parse(file_name)
        for k, voice_id in enumerate(voices):
            try:
                c = choral.parts[voice_id]  # Retain only voice_id voice
                l = list(map(lambda n: n.pitch.midi, c.flat.notes))
                min_p[k] = min(min_p[k], min(l))
                max_p[k] = max(max_p[k], max(l))
            except AttributeError:
                to_remove.append(file_name)
    for file_name in set(to_remove):
        file_list.remove(file_name)
    return np.array(min_p), np.array(max_p)


def to_beat(time, timesteps=None):
    """
    time is given in the number of 16th notes

    put timesteps=None to return only current beat

    Returns metrical position one-hot encoded

    IMPORTANT, right_beats is REVERSED
    """
    beat = [0] * BEAT_SIZE
    beat[time % BEAT_SIZE] = 1

    if timesteps is None:
        return beat
    left_beats = np.array(list(map(lambda x: to_onehot(x, BEAT_SIZE),
                                   np.arange(time - timesteps, time) % BEAT_SIZE)))

    right_beats = np.array(list(map(lambda x: to_onehot(x, BEAT_SIZE),
                                    np.arange(time + timesteps, time, -1) % BEAT_SIZE)))
    return left_beats, np.array(beat), right_beats


def is_fermata(time):
    """
    Returns a boolean

    custom function
    :param time:
    :return:
    """
    # evenly spaced fermatas
    return (time // SUBDIVISION) % SPACING_FERMATAS < FERMATAS_LENGTH


def fermata_melody_to_fermata(time, timesteps=None, fermatas_melody=None):
    """
    time is given in 16th notes

    put timesteps=None only returns the current fermata

    one hot encoded
    :param time:
    :param timesteps:
    :return:
    """
    # custom formula for fermatas
    if fermatas_melody is None:
        print('Error in fermata_melody_to_fermata, fermatas_melody is None')
    central_fermata = to_onehot(fermatas_melody[time], 2)
    if timesteps is None:
        return central_fermata
    fermatas_left = np.array(list(map(lambda f: to_onehot(f, 2),
                                      fermatas_melody[time - timesteps: time])))
    fermatas_right = np.array(list(map(lambda f: to_onehot(f, 2),
                                       fermatas_melody[time + timesteps: time: -1])))
    return fermatas_left, central_fermata, fermatas_right


def to_fermata(time, timesteps=None):
    """
    time is given in 16th notes

    put timesteps=None only returns the current fermata

    one hot encoded
    :param time:
    :param timesteps:
    :return:
    """
    # custom formula for fermatas
    central_fermata = to_onehot(is_fermata(time), 2)
    if timesteps is None:
        return central_fermata
    fermatas_left = np.array(list(map(lambda f: to_onehot((is_fermata(time), 2)),
                                      np.arange(time - timesteps, time))))
    fermatas_right = np.array(list(map(lambda f: to_onehot((is_fermata(time), 2)),
                                       np.arange(time + timesteps, time, -1))))
    return fermatas_left, central_fermata, fermatas_right


def chorale_to_inputs(chorale, voice_ids, index2notes, note2indexes):
    """
    :param chorale: music21 chorale
    :param voice_ids:
    :param index2notes:
    :param note2indexes:
    :return: (num_voices, time) matrix of indexes
    """
    inputs = []
    for voice_index, voice_id in enumerate(voice_ids):
        inputs.append(part_to_inputs(chorale.parts[voice_id], index2notes[voice_index], note2indexes[voice_index]))
    return np.array(inputs)


def part_to_inputs(part, index2note, note2index):
    """
    Can modify note2index and index2note!
    :param part:
    :param note2index:
    :param index2note:
    :return:
    """
    length = int(part.duration.quarterLength * SUBDIVISION)  # in 16th notes
    list_notes = part.flat.notes
    list_note_strings = [n.nameWithOctave for n in list_notes]
    num_notes = len(list_notes)
    # add entries to dictionaries if not present
    # should only be called by make_dataset when transposing
    for note_name in list_note_strings:
        if note_name not in index2note.values():
            new_index = len(index2note)
            index2note.update({new_index: note_name})
            note2index.update({note_name: new_index})
            print('Warning: Entry ' + str({new_index: note_name}) + ' added to dictionaries')

    j = 0
    i = 0
    t = np.zeros((length, 2))
    is_articulated = True
    while i < length:
        if j < num_notes - 1:
            if list_notes[j + 1].offset > i / SUBDIVISION:
                t[i, :] = [note2index[standard_name(list_notes[j])], is_articulated]
                i += 1
                is_articulated = False
            else:
                j += 1
                is_articulated = True
        else:
            t[i, :] = [note2index[standard_name(list_notes[j])], is_articulated]
            i += 1
            is_articulated = False
    return list(map(lambda pa: pa[0] if pa[1] else note2index[SLUR_SYMBOL], t))


def _min_max_midi_pitch(note_strings):
    """

    :param note_strings:
    :return:
    """
    all_notes = list(map(lambda note_string: standard_note(note_string),
                         note_strings))
    min_pitch = min(list(
        map(lambda n: n.pitch.midi if n.isNote else 128,
            all_notes
            )
    )
    )
    max_pitch = max(list(
        map(lambda n: n.pitch.midi if n.isNote else 0,
            all_notes
            )
    )
    )
    return min_pitch, max_pitch


def make_dataset(chorale_list, dataset_name, voice_ids=voice_ids_default, transpose=False, metadatas=None):
    X = []
    X_metadatas = []
    index2notes, note2indexes = create_index_dicts(chorale_list, voice_ids=voice_ids)

    # todo clean this part
    min_max_midi_pitches = np.array(list(map(lambda d: _min_max_midi_pitch(d.values()), index2notes)))
    min_midi_pitches = min_max_midi_pitches[:, 0]
    max_midi_pitches = min_max_midi_pitches[:, 1]
    for chorale_file in tqdm(chorale_list):
        try:
            chorale = converter.parse(chorale_file)
            if transpose:
                midi_pitches = [[n.pitch.midi for n in chorale.parts[voice_id].flat.notes] for voice_id in voice_ids]
                min_midi_pitches_current = np.array([min(l) for l in midi_pitches])
                max_midi_pitches_current = np.array([max(l) for l in midi_pitches])
                min_transposition = max(min_midi_pitches - min_midi_pitches_current)
                max_transposition = min(max_midi_pitches - max_midi_pitches_current)
                for t in range(min_transposition, max_transposition + 1):
                    try:
                        transposition_interval = interval.Interval(t)
                        chorale_tranposed = chorale.transpose(transposition_interval)
<<<<<<< HEAD
                        inputs = chorale_to_inputs(chorale_tranposed, voice_ids=voice_ids, index2notes=index2notes,
=======
                        inputs = chorale_to_inputs(chorale_tranposed, num_voices=num_voices, index2notes=index2notes,
>>>>>>> af6271c6
                                                   note2indexes=note2indexes
                                                   )
                        md = []
                        if metadatas:
                            for metadata in metadatas:
                                # todo add this
                                if metadata.is_global:
                                    pass
                                else:
                                    md.append(metadata.evaluate(chorale_tranposed))
                        X.append(inputs)
                        X_metadatas.append(md)
                    except KeyError:
<<<<<<< HEAD
                        print('KeyError: File ' + chorale_file + ' skipped')
=======
                        pass
>>>>>>> af6271c6
                    except FloatingKeyException:
                        print('FloatingKeyException: File ' + chorale_file + ' skipped')
            else:
                print("Warning: no transposition! shouldn't be used!")
                inputs = chorale_to_inputs(chorale, voice_ids=voice_ids,
                                           index2notes=index2notes,
                                           note2indexes=note2indexes)
                X.append(inputs)

        except (AttributeError, IndexError):
            pass

    dataset = (X, X_metadatas, voice_ids, index2notes, note2indexes, metadatas)
    pickle.dump(dataset, open(dataset_name, 'wb'), pickle.HIGHEST_PROTOCOL)
    print(str(len(X)) + ' files written in ' + dataset_name)


def to_onehot(index, num_indexes):
    return np.array(index == np.arange(0, num_indexes),
                    dtype=np.float32)


def chorale_to_onehot(chorale, num_pitches):
    """
    chorale is time major
    :param chorale:
    :param num_pitches:
    :return:
    """
    return np.array(list(map(lambda time_slice: time_slice_to_onehot(time_slice, num_pitches), chorale)))


def time_slice_to_onehot(time_slice, num_pitches):
    l = []
    for voice_index, voice in enumerate(time_slice):
        l.append(to_onehot(voice, num_pitches[voice_index]))
    return np.concatenate(l)


def all_features(chorale, voice_index, time_index, timesteps, num_pitches, num_voices):
    """
    chorale with time major
    :param chorale:
    :param voice_index:
    :param time_index:
    :param timesteps:
    :param num_pitches:
    :param num_voices:
    :return:
    """
    mask = np.array(voice_index == np.arange(num_voices), dtype=bool) == False
    num_pitches = np.array(num_pitches)

    left_feature = chorale_to_onehot(chorale[time_index - timesteps:time_index, :], num_pitches=num_pitches)

    right_feature = chorale_to_onehot(chorale[time_index + timesteps: time_index: -1, :], num_pitches=num_pitches)

    central_feature = time_slice_to_onehot(chorale[time_index, mask],
                                           num_pitches[mask])

    # put timesteps=None to only have the current beat
    # beat is now considered as a metadata
    # beat = to_beat(time_index, timesteps=timesteps)
    label = to_onehot(chorale[time_index, voice_index], num_indexes=num_pitches[voice_index])

    return (np.array(left_feature),
            np.array(central_feature),
            np.array(right_feature),
            np.array(label)
            )


def all_metadatas(chorale_metadatas, time_index=None, timesteps=None, metadatas=None):
    left = []
    right = []
    center = []
    for metadata_index, metadata in enumerate(metadatas):
        left.append(list(map(lambda value: to_onehot(value, num_indexes=metadata.num_values),
                             chorale_metadatas[metadata_index][time_index - timesteps:time_index])))
        right.append(list(map(lambda value: to_onehot(value, num_indexes=metadata.num_values),
                              chorale_metadatas[metadata_index][time_index + timesteps: time_index: -1])))
        center.append(to_onehot(chorale_metadatas[metadata_index][time_index],
                                num_indexes=metadata.num_values))
    left = np.concatenate(left, axis=1)
    right = np.concatenate(right, axis=1)
    center = np.concatenate(center)
    return left, center, right


def generator_from_raw_dataset(batch_size, timesteps, voice_index,
                               phase='train', percentage_train=0.8, pickled_dataset=BACH_DATASET,
                               transpose=True):
    """
     Returns a generator of
            (left_features,
            central_features,
            right_features,
            beats,
            metas,
            labels,
            fermatas) tuples

            where fermatas = (fermatas_left, central_fermatas, fermatas_right)
    """

    X, X_metadatas, voice_ids, index2notes, note2indexes, metadatas = pickle.load(open(pickled_dataset, 'rb'))
    num_pitches = list(map(lambda x: len(x), index2notes))
    num_voices = len(voice_ids)
    # Set chorale_indices
    if phase == 'train':
        chorale_indices = np.arange(int(len(X) * percentage_train))
    if phase == 'test':
        chorale_indices = np.arange(int(len(X) * percentage_train), len(X))

    left_features = []
    right_features = []
    central_features = []
    left_metas = []
    right_metas = []
    metas = []

    labels = []
    batch = 0

    while True:
        chorale_index = np.random.choice(chorale_indices)
        extended_chorale = np.transpose(X[chorale_index])
        chorale_metas = X_metadatas[chorale_index]
        padding_dimensions = (timesteps,) + extended_chorale.shape[1:]

        start_symbols = np.array(list(map(lambda note2index: note2index[START_SYMBOL], note2indexes)))
        end_symbols = np.array(list(map(lambda note2index: note2index[END_SYMBOL], note2indexes)))

        extended_chorale = np.concatenate((np.full(padding_dimensions, start_symbols),
                                           extended_chorale,
                                           np.full(padding_dimensions, end_symbols)),
                                          axis=0)
        extended_chorale_metas = [np.concatenate((np.zeros((timesteps,)),
                                                  chorale_meta,
                                                  np.zeros((timesteps,))),
                                                 axis=0)
                                  for chorale_meta in chorale_metas]
        chorale_length = len(extended_chorale)

        time_index = np.random.randint(timesteps, chorale_length - timesteps)

        features = all_features(chorale=extended_chorale, voice_index=voice_index, time_index=time_index,
                                timesteps=timesteps, num_pitches=num_pitches,
                                num_voices=num_voices)
        left_meta, meta, right_meta = all_metadatas(chorale_metadatas=extended_chorale_metas, metadatas=metadatas,
                                                    time_index=time_index, timesteps=timesteps)

        (left_feature, central_feature, right_feature,
         label
         ) = features

        left_features.append(left_feature)
        right_features.append(right_feature)
        central_features.append(central_feature)

        left_metas.append(left_meta)
        right_metas.append(right_meta)
        metas.append(meta)
        labels.append(label)

        batch += 1

        # if there is a full batch
        if batch == batch_size:
            next_element = (
                (np.array(left_features, dtype=np.float32),
                 np.array(central_features, dtype=np.float32),
                 np.array(right_features, dtype=np.float32)
                 ),
                (np.array(left_metas, dtype=np.float32),
                 np.array(metas, dtype=np.float32),
                 np.array(right_metas, dtype=np.float32)
                 ),
                np.array(labels, dtype=np.float32))

            yield next_element

            batch = 0

            left_features = []
            central_features = []
            right_features = []
            left_metas = []
            right_metas = []
            metas = []
            labels = []


def seq_to_stream(seq):
    """
    :param seq: list (one for each voice) of list of (pitch, articulation)
    :return:
    """
    score = stream.Score()
    for voice, v in enumerate(seq):
        part = stream.Part(id='part' + str(voice))
        dur = 0
        f = note.Rest()
        for k, n in enumerate(v):
            if n[1] == 1:
                # add previous note
                if not f.name == 'rest':
                    f.duration = duration.Duration(dur / SUBDIVISION)
                    part.append(f)

                dur = 1
                f = note.Note()
                f.pitch.midi = n[0]
            else:
                dur += 1
        # add last note
        f.duration = duration.Duration(dur / SUBDIVISION)
        part.append(f)
        score.insert(part)
    return score


def seqs_to_stream(seqs):
    """
    :param seqs: list of sequences
    a sequence is a list (one for each voice) of list of (pitch, articulation)
    add rests between sequences
    :return:
    """
    score = stream.Score()
    for voice_index in range(len(seqs[0])):
        part = stream.Part(id='part' + str(voice_index))
        for s_index, seq in enumerate(seqs):
            # print(voice_index, s_index)
            voice = seq[voice_index]
            dur = 0
            f = note.Rest()
            for k, n in enumerate(voice):
                if n[1] == 1:
                    # add previous note
                    if not f.name == 'rest':
                        f.duration = duration.Duration(dur / SUBDIVISION)
                        part.append(f)

                    dur = 1
                    f = note.Note()
                    f.pitch.midi = n[0]
                else:
                    dur += 1
            # add last note
            f.duration = duration.Duration(dur / SUBDIVISION)
            part.append(f)
            # add rests (8 beats)
            f = note.Rest()
            f.duration = duration.Duration(SUBDIVISION * 8)
            part.append(f)

        score.insert(part)
    return score


def indexed_chorale_to_score(seq, pickled_dataset):
    _, _, _, index2notes, note2indexes, _ = pickle.load(open(pickled_dataset, 'rb'))
    num_pitches = list(map(len, index2notes))
    slur_indexes = list(map(lambda d: d[SLUR_SYMBOL], note2indexes))

    score = stream.Score()
    for voice_index, v in enumerate(seq):
        part = stream.Part(id='part' + str(voice_index))
        dur = 0
        f = note.Rest()
        for k, n in enumerate(v):
            # if it is a played note
            if not n == slur_indexes[voice_index]:
                # add previous note
                if dur > 0:
                    f.duration = duration.Duration(dur / SUBDIVISION)
                    part.append(f)

                dur = 1
                f = standard_note(index2notes[voice_index][n])
            else:
                dur += 1
        # add last note
        f.duration = duration.Duration(dur / SUBDIVISION)
        part.append(f)
        score.insert(part)
    return score


def create_index_dicts(chorale_list, voice_ids=voice_ids_default):
    """
    Returns two lists (index2notes, note2indexes) of size num_voices containing dictionaries
    :param chorale_list:
    :param voice_ids:
    :param min_pitches:
    :param max_pitches:
    :return:
    """
    # store all notes
    voice_ranges = []
    for voice_id in voice_ids:
        voice_range = set()
        for chorale_path in chorale_list:
            # todo transposition
            chorale = converter.parse(chorale_path)
            part = chorale.parts[voice_id].flat
            for n in part.notesAndRests:
                voice_range.add(standard_name(n))
        # add additional symbols
        voice_range.add(SLUR_SYMBOL)
        voice_range.add(START_SYMBOL)
        voice_range.add(END_SYMBOL)
        voice_ranges.append(voice_range)
    # create tables
    index2notes = []
    note2indexes = []
    for voice_index, _ in enumerate(voice_ids):
        l = list(voice_ranges[voice_index])
        index2note = {}
        note2index = {}
        for k, n in enumerate(l):
            index2note.update({k: n})
            note2index.update({n: k})
        index2notes.append(index2note)
        note2indexes.append(note2index)
    return index2notes, note2indexes


def initialization(dataset_path=None, metadatas=None, voice_ids=voice_ids_default):
    from glob import glob
    print('Creating dataset')
    if dataset_path:
        chorale_list = filter_file_list(glob(dataset_path + '/*.mid') + glob(dataset_path + '/*.xml'),
                                        num_voices=NUM_VOICES)
        pickled_dataset = 'datasets/custom_dataset/' + dataset_path.split('/')[-1] + '.pickle'
    else:
        chorale_list = filter_file_list(corpus.getBachChorales(fileExtensions='xml'))
        pickled_dataset = BACH_DATASET

    # remove wrong chorales:
    min_pitches, max_pitches = compute_min_max_pitches(chorale_list, voices=voice_ids)

    make_dataset(chorale_list, pickled_dataset,
                 voice_ids=voice_ids,
                 transpose=True,
                 metadatas=metadatas)


# specific methods when number of rests
def split_note(n, max_length):
    """
    :param n:
    :param max_length: in quarter length
    :return:
    """
    if n.duration.quarterLength > max_length:
        l = []
        o = n.offset
        start = n.offset
        end = n.offset + n.duration.quarterLength

        while o < n.offset + n.duration.quarterLength:
            # new note
            f = standard_note(standard_name(n))
            if o + max_length:
                # todo tout est faux !
                new_length = max_length - o % max_length
            f.duration.quarterLength = (new_length)
            l.append(f)
            o += new_length
    else:
        return [n]


def split_part(part, max_length, part_index=-1):
    new_part = stream.Part(id='part' + str(part_index))
    for n in part.notesAndRests:
        for new_note in split_note(n, max_length):
            new_part.append(new_note)
    return new_part


if __name__ == '__main__':
    make_dataset(None, BACH_DATASET, voice_ids=4, transpose=False)
    exit()<|MERGE_RESOLUTION|>--- conflicted
+++ resolved
@@ -13,7 +13,7 @@
 import numpy as np
 from music21 import corpus, converter, stream, note, duration, analysis, interval
 
-NUM_VOICES = 2
+NUM_VOICES = 4
 
 SUBDIVISION = 4  # quarter note subdivision
 BEAT_SIZE = 4
@@ -29,7 +29,7 @@
 
 OCTAVE = 12
 
-BACH_DATASET = 'datasets/raw_dataset/bach_dataset_sop_bass.pickle'
+BACH_DATASET = 'datasets/raw_dataset/bach_dataset.pickle'
 
 voice_ids_default = list(range(NUM_VOICES))  # soprano, alto, tenor, bass
 
@@ -278,11 +278,7 @@
                     try:
                         transposition_interval = interval.Interval(t)
                         chorale_tranposed = chorale.transpose(transposition_interval)
-<<<<<<< HEAD
                         inputs = chorale_to_inputs(chorale_tranposed, voice_ids=voice_ids, index2notes=index2notes,
-=======
-                        inputs = chorale_to_inputs(chorale_tranposed, num_voices=num_voices, index2notes=index2notes,
->>>>>>> af6271c6
                                                    note2indexes=note2indexes
                                                    )
                         md = []
@@ -296,11 +292,7 @@
                         X.append(inputs)
                         X_metadatas.append(md)
                     except KeyError:
-<<<<<<< HEAD
                         print('KeyError: File ' + chorale_file + ' skipped')
-=======
-                        pass
->>>>>>> af6271c6
                     except FloatingKeyException:
                         print('FloatingKeyException: File ' + chorale_file + ' skipped')
             else:
